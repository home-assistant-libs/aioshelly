"""Shelly Gen2 RPC based device."""

from __future__ import annotations

import asyncio
import logging
from collections.abc import Callable, Iterable
from enum import Enum, auto
from functools import partial
from typing import TYPE_CHECKING, Any, cast

from aiohttp import ClientSession

<<<<<<< HEAD
from ..common import (
    ConnectionOptions,
    IpOrOptionsType,
    get_info,
    is_firmware_supported,
    process_ip_or_options,
)
=======
from ..common import ConnectionOptions, IpOrOptionsType, process_ip_or_options
>>>>>>> af37c74e
from ..const import (
    CONNECT_ERRORS,
    DEVICE_IO_TIMEOUT,
    FIRMWARE_PATTERN,
    NOTIFY_WS_CLOSED,
    VIRTUAL_COMPONENTS,
    VIRTUAL_COMPONENTS_MIN_FIRMWARE,
)
from ..exceptions import (
    DeviceConnectionError,
    InvalidAuthError,
    MacAddressMismatchError,
    NotInitialized,
    RpcCallError,
    ShellyError,
    WrongShellyGen,
)
from .models import (
    ShellyBLEConfig,
    ShellyBLESetConfig,
    ShellyScript,
    ShellyScriptCode,
    ShellyWsConfig,
    ShellyWsSetConfig,
)
from .wsrpc import RPCSource, WsRPC, WsServer

_LOGGER = logging.getLogger(__name__)


def mergedicts(dest: dict, source: dict) -> None:
    """Deep dicts merge.

    The destination dict is updated with the source dict.
    """
    for k, v in source.items():
        if k in dest and type(v) is dict:  # - only accepts `dict` type
            mergedicts(dest[k], v)
        else:
            dest[k] = v


class RpcUpdateType(Enum):
    """RPC Update type."""

    EVENT = auto()
    STATUS = auto()
    INITIALIZED = auto()
    DISCONNECTED = auto()
    UNKNOWN = auto()
    ONLINE = auto()


class RpcDevice:
    """Shelly RPC device representation."""

    def __init__(
        self,
        ws_context: WsServer,
        aiohttp_session: ClientSession,
        options: ConnectionOptions,
    ) -> None:
        """Device init."""
        self.aiohttp_session: ClientSession = aiohttp_session
        self.options: ConnectionOptions = options
        self._shelly: dict[str, Any] | None = None
        self._status: dict[str, Any] | None = None
        self._event: dict[str, Any] | None = None
        self._config: dict[str, Any] | None = None
        self._dynamic_components: list[dict[str, Any]] = []
        self._wsrpc = WsRPC(
            options.ip_address, self._on_notification, port=options.port
        )
        sub_id = options.ip_address
        if options.device_mac:
            sub_id = options.device_mac
        self._unsub_ws: Callable | None = ws_context.subscribe_updates(
            sub_id, partial(self._wsrpc.handle_frame, RPCSource.SERVER)
        )
        self._update_listener: Callable | None = None
        self._initialize_lock = asyncio.Lock()
        self.initialized: bool = False
        self._initializing: bool = False
        self._last_error: ShellyError | None = None

    @classmethod
    async def create(
        cls: type[RpcDevice],
        aiohttp_session: ClientSession,
        ws_context: WsServer,
        ip_or_options: IpOrOptionsType,
    ) -> RpcDevice:
        """Device creation."""
        options = await process_ip_or_options(ip_or_options)
        _LOGGER.debug(
            "host %s:%s: RPC device create, MAC: %s",
            options.ip_address,
            options.port,
            options.device_mac,
        )
        return cls(ws_context, aiohttp_session, options)

    def _on_notification(
        self, source: RPCSource, method: str, params: dict[str, Any] | None = None
    ) -> None:
        """Received status notification from device.

        If source is RPCSource.SERVER than the Shelly
        device connected back to the library and sent
        us the message

        If source is RPCSource.CLIENT than the library
        connected to the Shelly device and received
        the message
        """
        if not self._update_listener:
            return

        update_type = RpcUpdateType.UNKNOWN
        if params is not None:
            if method == "NotifyFullStatus":
                self._status = params
                update_type = RpcUpdateType.STATUS
            elif method == "NotifyStatus" and self._status is not None:
                mergedicts(self._status, params)
                update_type = RpcUpdateType.STATUS
            elif method == "NotifyEvent":
                self._event = params
                update_type = RpcUpdateType.EVENT
        elif method == NOTIFY_WS_CLOSED:
            update_type = RpcUpdateType.DISCONNECTED

        # Battery operated device, inform listener that device is online
        if (
            source is RPCSource.SERVER
            and not self.initialized
            and not self._initializing
        ):
            self._update_listener(self, RpcUpdateType.ONLINE)
            return

        # If the device isn't initialized, avoid sending updates
        # as it may be in the process of initializing.
        if self.initialized:
            self._update_listener(self, update_type)

    @property
    def ip_address(self) -> str:
        """Device ip address."""
        return self.options.ip_address

    @property
    def port(self) -> int:
        """Device port."""
        return self.options.port

    async def initialize(self) -> None:
        """Device initialization."""
        _LOGGER.debug("host %s:%s: RPC device initialize", self.ip_address, self.port)
        if self._initialize_lock.locked():
            raise RuntimeError("Already initializing")

        async with self._initialize_lock:
            self._initializing = True
            # First initialize may already have status from wakeup event
            # If device is initialized again we need to fetch new status
            if self.initialized:
                self.initialized = False
                self._status = None

            try:
                await self._connect_websocket()
            finally:
                self._initializing = False
                if self._update_listener and self.initialized:
                    self._update_listener(self, RpcUpdateType.INITIALIZED)

    async def _connect_websocket(self) -> None:
        """Connect device websocket."""
        ip = self.options.ip_address
        port = self.options.port
        try:
            async with asyncio.timeout(DEVICE_IO_TIMEOUT):
                await self._wsrpc.connect(self.aiohttp_session)
            await self._init_calls()
        except InvalidAuthError as err:
            self._last_error = InvalidAuthError(err)
            _LOGGER.debug("host %s:%s: error: %r", ip, port, self._last_error)
            await self._wsrpc.disconnect()
            raise
        except MacAddressMismatchError as err:
            self._last_error = err
            _LOGGER.debug("host %s:%s: error: %r", ip, port, err)
            await self._wsrpc.disconnect()
            raise
        except (*CONNECT_ERRORS, RpcCallError) as err:
            self._last_error = DeviceConnectionError(err)
            _LOGGER.debug("host %s:%s: error: %r", ip, port, self._last_error)
            await self._wsrpc.disconnect()
            raise self._last_error from err
        else:
            _LOGGER.debug("host %s:%s: RPC device init finished", ip, port)
            self.initialized = True

    async def shutdown(self) -> None:
        """Shutdown device and remove the listener.

        This method will unsubscribe the update listener and disconnect the websocket.

        """
        _LOGGER.debug("host %s:%s: RPC device shutdown", self.ip_address, self.port)
        self._update_listener = None
        await self._disconnect_websocket()

    async def _disconnect_websocket(self) -> None:
        """Disconnect websocket."""
        if self._unsub_ws:
            try:
                self._unsub_ws()
            except KeyError as err:
                _LOGGER.error(
                    "host %s:%s error during shutdown: %r",
                    self.ip_address,
                    self.port,
                    err,
                )
            self._unsub_ws = None

        await self._wsrpc.disconnect()

    def subscribe_updates(self, update_listener: Callable) -> None:
        """Subscribe to device status updates."""
        self._update_listener = update_listener

    async def trigger_ota_update(self, beta: bool = False) -> None:
        """Trigger an ota update."""
        params = {"stage": "beta"} if beta else {"stage": "stable"}
        await self.call_rpc("Shelly.Update", params)

    async def trigger_reboot(self, delay_ms: int = 1000) -> None:
        """Trigger a device reboot."""
        await self.call_rpc("Shelly.Reboot", {"delay_ms": delay_ms})

    async def update_status(self) -> None:
        """Get device status from 'Shelly.GetStatus'."""
        self._status = await self.call_rpc("Shelly.GetStatus")

    async def update_config(self) -> None:
        """Get device config from 'Shelly.GetConfig'."""
        self._config = await self.call_rpc("Shelly.GetConfig")

    async def _init_calls(self) -> None:
        """Make calls needed to initialize the device."""
        # Shelly.GetDeviceInfo is the only RPC call that does not
        # require auth, so we must do a separate call here to get
        # the auth_domain/id so we can enable auth for the rest of the calls
        self._shelly = await self.call_rpc("Shelly.GetDeviceInfo")
        if self.options.username and self.options.password:
            self._wsrpc.set_auth_data(
                self.shelly.get("auth_domain", self.shelly["id"]),
                self.options.username,
                self.options.password,
            )

        calls: list[tuple[str, dict[str, Any] | None]] = [("Shelly.GetConfig", None)]
        if fetch_status := self._status is None:
            calls.append(("Shelly.GetStatus", None))
        if fetch_dynamic := self._supports_dynamic_components():
            calls.append(("Shelly.GetComponents", {"dynamic_only": True}))
        results = await self.call_rpc_multiple(calls)
        self._config = results.pop(0)
        if fetch_status:
            self._status = results.pop(0)
        if fetch_dynamic:
            self._parse_dynamic_components(results.pop(0))

    async def script_list(self) -> list[ShellyScript]:
        """Get a list of scripts from 'Script.List'."""
        data = await self.call_rpc("Script.List")
        scripts: list[ShellyScript] = data["scripts"]
        return scripts

    async def script_getcode(self, script_id: int) -> ShellyScriptCode:
        """Get script code from 'Script.GetCode'."""
        return cast(
            ShellyScriptCode, await self.call_rpc("Script.GetCode", {"id": script_id})
        )

    async def script_putcode(self, script_id: int, code: str) -> None:
        """Set script code from 'Script.PutCode'."""
        await self.call_rpc("Script.PutCode", {"id": script_id, "code": code})

    async def script_create(self, name: str) -> None:
        """Create a script using 'Script.Create'."""
        await self.call_rpc("Script.Create", {"name": name})

    async def script_start(self, script_id: int) -> None:
        """Start a script using 'Script.Start'."""
        await self.call_rpc("Script.Start", {"id": script_id})

    async def script_stop(self, script_id: int) -> None:
        """Stop a script using 'Script.Stop'."""
        await self.call_rpc("Script.Stop", {"id": script_id})

    async def ble_setconfig(self, enable: bool, enable_rpc: bool) -> ShellyBLESetConfig:
        """Enable or disable ble with BLE.SetConfig."""
        return cast(
            ShellyBLESetConfig,
            await self.call_rpc(
                "BLE.SetConfig",
                {"config": {"enable": enable, "rpc": {"enable": enable_rpc}}},
            ),
        )

    async def ble_getconfig(self) -> ShellyBLEConfig:
        """Get the BLE config with BLE.GetConfig."""
        return cast(ShellyBLEConfig, await self.call_rpc("BLE.GetConfig"))

    async def ws_setconfig(
        self, enable: bool, server: str, ssl_ca: str = "*"
    ) -> ShellyWsSetConfig:
        """Set the outbound websocket config."""
        return cast(
            ShellyWsSetConfig,
            await self.call_rpc(
                "Ws.SetConfig",
                {"config": {"enable": enable, "server": server, "ssl_ca": ssl_ca}},
            ),
        )

    async def ws_getconfig(self) -> ShellyWsConfig:
        """Get the outbound websocket config."""
        return cast(ShellyWsConfig, await self.call_rpc("Ws.GetConfig"))

    async def update_outbound_websocket(self, server: str) -> bool:
        """Update the outbound websocket (if needed).

        Returns True if the device was restarted.

        Raises RpcCallError if set failed.
        """
        ws_config = await self.ws_getconfig()
        if ws_config["enable"] and ws_config["server"] == server:
            return False
        ws_enable = await self.ws_setconfig(enable=True, server=server)
        if not ws_enable["restart_required"]:
            return False
        _LOGGER.info(
            "Outbound websocket enabled, restarting device %s", self.ip_address
        )
        await self.trigger_reboot(3500)
        return True

    @property
    def requires_auth(self) -> bool:
        """Device check for authentication."""
        if "auth_en" not in self.shelly:
            raise WrongShellyGen

        return bool(self.shelly["auth_en"])

    async def call_rpc(
        self, method: str, params: dict[str, Any] | None = None
    ) -> dict[str, Any]:
        """Call RPC method."""
        return (await self.call_rpc_multiple(((method, params),)))[0]

    async def call_rpc_multiple(
        self, calls: Iterable[tuple[str, dict[str, Any] | None]]
    ) -> list[dict[str, Any]]:
        """Call RPC method."""
        try:
            return await self._wsrpc.calls(calls, DEVICE_IO_TIMEOUT)
        except (InvalidAuthError, RpcCallError) as err:
            self._last_error = err
            raise
        except CONNECT_ERRORS as err:
            self._last_error = DeviceConnectionError(err)
            raise DeviceConnectionError from err

    @property
    def status(self) -> dict[str, Any]:
        """Get device status."""
        if not self.initialized:
            raise NotInitialized

        if self._status is None:
            raise InvalidAuthError

        return self._status

    @property
    def event(self) -> dict[str, Any] | None:
        """Get device event."""
        if not self.initialized:
            raise NotInitialized

        return self._event

    @property
    def config(self) -> dict[str, Any]:
        """Get device config."""
        if not self.initialized:
            raise NotInitialized

        if self._config is None:
            raise InvalidAuthError

        return self._config

    @property
    def shelly(self) -> dict[str, Any]:
        """Device firmware version."""
        if self._shelly is None:
            raise NotInitialized

        return self._shelly

    @property
    def gen(self) -> int:
        """Device generation: GEN2/3 - RPC."""
        if self._shelly is None:
            raise NotInitialized

        return cast(int, self._shelly["gen"])

    @property
    def firmware_version(self) -> str:
        """Device firmware version."""
        return cast(str, self.shelly["fw_id"])

    @property
    def version(self) -> str:
        """Device version."""
        return cast(str, self.shelly["ver"])

    @property
    def model(self) -> str:
        """Device model."""
        return cast(str, self.shelly["model"])

    @property
    def hostname(self) -> str:
        """Device hostname."""
        return cast(str, self.shelly["id"])

    @property
    def name(self) -> str:
        """Device name."""
        return cast(str, self.config["sys"]["device"].get("name") or self.hostname)

    @property
    def connected(self) -> bool:
        """Return true if device is connected."""
        return self._wsrpc.connected

    @property
    def last_error(self) -> ShellyError | None:
        """Return the last error during async device init."""
        return self._last_error

    @property
    def firmware_supported(self) -> bool:
        """Return True if device firmware version is supported."""
        return is_firmware_supported(self.gen, self.model, self.firmware_version)

    async def get_dynamic_components(self) -> None:
        """Return a list of dynamic components."""
        if not self._supports_dynamic_components():
            return
        components = await self.call_rpc("Shelly.GetComponents", {"dynamic_only": True})
        self._parse_dynamic_components(components)

    def _supports_dynamic_components(self) -> bool:
        """Return True if device supports dynamic components."""
        match = FIRMWARE_PATTERN.search(self.firmware_version)
        return match is not None and int(match[0]) >= VIRTUAL_COMPONENTS_MIN_FIRMWARE

    def _parse_dynamic_components(self, components: dict[str, Any]) -> None:
        """Parse dynamic components."""
        # This is a workaround for Wall Display, we get rid of components that are not
        # virtual components.
        self._dynamic_components = [
            component
            for component in components.get("components", [])
            if any(supported in component["key"] for supported in VIRTUAL_COMPONENTS)
        ]

        if TYPE_CHECKING:
            assert self._config is not None
            assert self._status is not None

        self._config.update(
            {item["key"]: item["config"] for item in self._dynamic_components}
        )
        self._status.update(
            {
                item["key"]: {"value": item["status"].get("value")}
                for item in self._dynamic_components
            }
        )<|MERGE_RESOLUTION|>--- conflicted
+++ resolved
@@ -11,17 +11,12 @@
 
 from aiohttp import ClientSession
 
-<<<<<<< HEAD
 from ..common import (
     ConnectionOptions,
     IpOrOptionsType,
-    get_info,
     is_firmware_supported,
     process_ip_or_options,
 )
-=======
-from ..common import ConnectionOptions, IpOrOptionsType, process_ip_or_options
->>>>>>> af37c74e
 from ..const import (
     CONNECT_ERRORS,
     DEVICE_IO_TIMEOUT,
