--- conflicted
+++ resolved
@@ -292,16 +292,12 @@
         while not self._client.closed:
             try:
                 msg = await self._client.receive()
-<<<<<<< HEAD
                 self._last_time = time.time()
 
                 if msg.type == WSMsgType.PONG:
                     self._schedule_heartbeat()
                     continue
-                frame = await receive_json_or_raise(msg)
-=======
                 frame = _receive_json_or_raise(msg)
->>>>>>> 74475e27
                 _LOGGER.debug("recv(%s): %s", self._ip_address, frame)
             except InvalidMessage as err:
                 _LOGGER.error("Invalid Message from host %s: %s", self._ip_address, err)
