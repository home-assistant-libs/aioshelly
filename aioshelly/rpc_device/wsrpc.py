"""WsRpc for Shelly."""
from __future__ import annotations

import asyncio
import hashlib
import logging
import time
from asyncio import tasks
from dataclasses import dataclass
from typing import Any, Callable, cast

import aiohttp
import async_timeout
from aiohttp import ClientWebSocketResponse, WSMessage, WSMsgType, client_exceptions
from aiohttp.web import (
    Application,
    AppRunner,
    BaseRequest,
    TCPSite,
    WebSocketResponse,
    get,
)

from ..const import NOTIFY_WS_CLOSED, WS_API_URL, WS_HEARTBEAT
from ..exceptions import (
    ConnectionClosed,
    DeviceConnectionError,
    InvalidAuthError,
    InvalidMessage,
    RpcCallError,
)
from ..json import json_dumps, json_loads

_LOGGER = logging.getLogger(__name__)


def _receive_json_or_raise(msg: WSMessage) -> dict[str, Any]:
    """Receive json or raise."""
    if msg.type in (WSMsgType.CLOSE, WSMsgType.CLOSED, WSMsgType.CLOSING):
        raise ConnectionClosed("Connection was closed.")

    if msg.type == WSMsgType.ERROR:
        raise InvalidMessage("Received message error")

    if msg.type != WSMsgType.TEXT:
        raise InvalidMessage(f"Received non-Text message: {msg.type}")

    try:
        data: dict[str, Any] = msg.json(loads=json_loads)
    except ValueError as err:
        raise InvalidMessage(f"Received invalid JSON: {msg.data}") from err

    return data


def hex_hash(message: str) -> str:
    """Get hex representation of sha256 hash of string."""
    return hashlib.sha256(message.encode("utf-8")).hexdigest()


HA2 = hex_hash("dummy_method:dummy_uri")


@dataclass
class AuthData:
    """RPC Auth data class."""

    realm: str
    username: str
    password: str

    def __post_init__(self) -> None:
        """Call after initialization."""
        self.ha1 = hex_hash(f"{self.username}:{self.realm}:{self.password}")

    def get_auth(self, nonce: int | None = None, n_c: int = 1) -> dict[str, Any]:
        """Get auth for RPC calls."""
        cnonce = int(time.time())
        if nonce is None:
            nonce = cnonce - 1800

        # https://shelly-api-docs.shelly.cloud/gen2/Overview/CommonDeviceTraits/#authentication-over-websocket
        hashed = hex_hash(f"{self.ha1}:{nonce}:{n_c}:{cnonce}:auth:{HA2}")

        return {
            "realm": self.realm,
            "username": self.username,
            "nonce": nonce,
            "cnonce": cnonce,
            "response": hashed,
            "algorithm": "SHA-256",
        }


@dataclass
class SessionData:
    """SessionData (src/dst/auth) class."""

    src: str | None
    dst: str | None
    auth: dict[str, Any] | None


class RPCCall:
    """RPCCall class."""

    def __init__(
        self,
        call_id: int,
        method: str,
        params: dict[str, Any] | None,
        session: SessionData,
    ):
        """Initialize RPC class."""
        self.auth = session.auth
        self.call_id = call_id
        self.params = params
        self.method = method
        self.src = session.src
        self.dst = session.dst
        self.resolve: asyncio.Future = asyncio.Future()

    @property
    def request_frame(self) -> dict[str, Any]:
        """Request frame."""
        msg = {
            "id": self.call_id,
            "method": self.method,
            "src": self.src,
        }
        for obj in ("params", "dst", "auth"):
            if getattr(self, obj) is not None:
                msg[obj] = getattr(self, obj)
        return msg


class WsRPC:
    """WsRPC class."""

    def __init__(self, ip_address: str, on_notification: Callable) -> None:
        """Initialize WsRPC class."""
        self._auth_data: AuthData | None = None
        self._ip_address = ip_address
        self._on_notification = on_notification
        self._rx_task: tasks.Task[None] | None = None
        self._client: ClientWebSocketResponse | None = None
        self._calls: dict[int, RPCCall] = {}
        self._call_id = 0
        self._session = SessionData(f"aios-{id(self)}", None, None)
        self._heartbeat_cb: asyncio.TimerHandle | None = None
        self._pong_response_cb: asyncio.TimerHandle | None = None
        self._loop = asyncio.get_running_loop()
        self._last_time: float = 0

    @property
    def _next_id(self) -> int:
        self._call_id += 1
        return self._call_id

    async def connect(self, aiohttp_session: aiohttp.ClientSession) -> None:
        """Connect to device."""
        if self.connected:
            raise RuntimeError("Already connected")

        _LOGGER.debug("Trying to connect to device at %s", self._ip_address)
        try:
            self._client = await aiohttp_session.ws_connect(
                f"http://{self._ip_address}/rpc", autoping=False
            )
        except (
            client_exceptions.WSServerHandshakeError,
            client_exceptions.ClientError,
        ) as err:
            raise DeviceConnectionError(err) from err

        self._rx_task = asyncio.create_task(self._rx_msgs())
        self._schedule_heartbeat()
        _LOGGER.info("Connected to %s", self._ip_address)

    def _cancel_heartbeat(self) -> None:
        """Cancel heartbeat."""
        if self._heartbeat_cb is not None:
            self._heartbeat_cb.cancel()
            self._heartbeat_cb = None

    def _cancel_pong_response_cb(self) -> None:
        """Cancel pong response callback."""
        if self._pong_response_cb is not None:
            self._pong_response_cb.cancel()
            self._pong_response_cb = None

    def _cancel_heatbeat_and_pong_response_cb(self) -> None:
        """Cancel heartbeat and pong response callback."""
        self._cancel_heartbeat()
        self._cancel_pong_response_cb()

    def _schedule_heartbeat(self) -> None:
        """Schedule heartbeat."""
        self._cancel_heatbeat_and_pong_response_cb()
        self._heartbeat_cb = self._loop.call_later(
            WS_HEARTBEAT / 2, self._maybe_send_heartbeat
        )

    def _schedule_pong_response_cb(self) -> None:
        """Schedule pong response callback."""
        self._cancel_pong_response_cb()
        self._pong_response_cb = self._loop.call_later(
            WS_HEARTBEAT / 2, self._pong_not_received
        )

    def _maybe_send_heartbeat(self) -> None:
        """Send heartbeat if no messages have been received in the last WS_HEARTBEAT seconds."""
        if not self._client or self._client.closed:
            return
        if time.time() - self._last_time < WS_HEARTBEAT:
            # No need to send heartbeat
            # so schedule next heartbeat
            self._schedule_heartbeat()
            return
        self._schedule_pong_response_cb()
        asyncio.create_task(self._client.ping())

    def _pong_not_received(self) -> None:
        """Pong not received."""
        _LOGGER.error("Pong not received, disconnecting")
        asyncio.create_task(self.disconnect())

    async def disconnect(self) -> None:
        """Disconnect all sessions."""
        self._rx_task = None
        self._cancel_heatbeat_and_pong_response_cb()
        if self._client is None:
            return

        await self._client.close()

    def set_auth_data(self, realm: str, username: str, password: str) -> None:
        """Set authentication data and generate session auth."""
        self._auth_data = AuthData(realm, username, password)
        self._session.auth = self._auth_data.get_auth()

    async def _handle_call(self, frame_id: str) -> None:
        assert self._client

        await self._send_json(
            {
                "id": frame_id,
                "src": self._session.src,
                "error": {"code": 500, "message": "Not Implemented"},
            }
        )

    def handle_frame(self, frame: dict[str, Any]) -> None:
        """Handle RPC frame."""
        if peer_src := frame.get("src"):
            if self._session.dst is not None and peer_src != self._session.dst:
                _LOGGER.warning(
                    "Remote src changed: %s -> %s", self._session.dst, peer_src
                )
            self._session.dst = peer_src

        frame_id = frame.get("id")

        if method := frame.get("method"):
            # peer is invoking a method
            params = frame.get("params")
            if frame_id:
                # and expects a response
                _LOGGER.debug("handle call for frame_id: %s", frame_id)
                asyncio.create_task(self._handle_call(frame_id))
            else:
                # this is a notification
                _LOGGER.debug("Notification: %s %s", method, params)
                self._on_notification(method, params)

        elif frame_id:
            # looks like a response
            if frame_id not in self._calls:
                _LOGGER.warning("Response for an unknown request id: %s", frame_id)
                return

            call = self._calls.pop(frame_id)
            if not call.resolve.cancelled():
                call.resolve.set_result(frame)

        else:
            _LOGGER.warning("Invalid frame: %s", frame)

    async def _rx_msgs(self) -> None:
        assert self._client

        while not self._client.closed:
            try:
                msg = await self._client.receive()
                self._last_time = time.time()
                _LOGGER.warning("Got message: %s", msg.type)

                if msg.type == WSMsgType.PONG:
                    self._schedule_heartbeat()
                    continue
<<<<<<< HEAD
                if msg.type == WSMsgType.PING:
                    await self._client.pong(msg.data)
                    continue
                frame = await receive_json_or_raise(msg)
=======
                frame = _receive_json_or_raise(msg)
>>>>>>> ad0cfcdd
                _LOGGER.debug("recv(%s): %s", self._ip_address, frame)
            except InvalidMessage as err:
                _LOGGER.error("Invalid Message from host %s: %s", self._ip_address, err)
            except ConnectionClosed:
                _LOGGER.exception("Connection closed from host %s", self._ip_address)
                break
            except Exception:  # pylint: disable=broad-except
                _LOGGER.exception("Unexpected error while receiving message")

            if not self._client.closed:
                self.handle_frame(frame)

        _LOGGER.debug("Websocket client connection from %s closed", self._ip_address)
        self._cancel_heatbeat_and_pong_response_cb()

        for call_item in self._calls.values():
            call_item.resolve.cancel()
        self._calls.clear()

        if not self._client.closed:
            await self._client.close()

        self._client = None
        self._on_notification(NOTIFY_WS_CLOSED)

    @property
    def connected(self) -> bool:
        """Return if we're currently connected."""
        return self._client is not None and not self._client.closed

    async def call(
        self,
        method: str,
        params: dict[str, Any] | None = None,
        timeout: int = 10,
        handle_auth: bool = True,
    ) -> dict[str, Any]:
        """Websocket RPC call."""
        # Try request with initial/last call auth data
        resp = await self._rpc_call(method, params, timeout)
        if "result" in resp:
            return cast(dict, resp["result"])

        try:
            code, msg = resp["error"]["code"], resp["error"]["message"]
        except KeyError as err:
            raise RpcCallError(0, f"bad response: {resp}") from err

        if code != 401:
            raise RpcCallError(code, msg)
        if not handle_auth or self._auth_data is None:
            raise InvalidAuthError(msg)

        # Update auth from response and try with new auth data
        auth = json_loads(msg)
        self._session.auth = self._auth_data.get_auth(auth["nonce"], auth.get("nc", 1))
        return await self.call(method, params, timeout, handle_auth=False)

    async def _rpc_call(
        self, method: str, params: dict[str, Any] | None, timeout: int
    ) -> dict[str, Any]:
        """Websocket RPC call."""
        if self._client is None:
            raise RuntimeError("Not connected")

        call = RPCCall(self._next_id, method, params, self._session)
        self._calls[call.call_id] = call

        try:
            async with async_timeout.timeout(timeout):
                await self._send_json(call.request_frame)
                resp: dict[str, Any] = await call.resolve
        except asyncio.TimeoutError as exc:
            raise DeviceConnectionError(call) from exc

        _LOGGER.debug("%s(%s) -> %s", call.method, call.params, resp)
        return resp

    async def _send_json(self, data: dict[str, Any]) -> None:
        """Send json frame to device."""
        _LOGGER.debug("send(%s): %s", self._ip_address, data)
        assert self._client
        await self._client.send_json(data, dumps=json_dumps)


class WsServer:
    """WsServer class."""

    def __init__(self) -> None:
        """Initialize WsServer class."""
        self._runner: AppRunner | None = None
        self.subscriptions: dict[str, Callable] = {}

    async def initialize(self, port: int, api_url: str = WS_API_URL) -> None:
        """Initialize the websocket server, used only in standalone mode."""
        app = Application()
        app.add_routes([get(api_url, self.websocket_handler)])
        self._runner = AppRunner(app)
        await self._runner.setup()
        site = TCPSite(self._runner, port=port)
        await site.start()

    def close(self) -> None:
        """Stop the websocket server."""
        if self._runner is not None:
            loop = asyncio.get_running_loop()
            loop.create_task(self._runner.cleanup())

    async def websocket_handler(self, request: BaseRequest) -> WebSocketResponse:
        """Handle connections from sleeping devices."""
        ip = request.remote
        _LOGGER.debug("Websocket server connection from %s starting", ip)
        ws_res = WebSocketResponse(protocols=["json-rpc"])
        await ws_res.prepare(request)
        _LOGGER.debug("Websocket server connection from %s ready", ip)

        async for msg in ws_res:
            try:
                frame = _receive_json_or_raise(msg)
                _LOGGER.debug("recv(%s): %s", ip, frame)
            except ConnectionClosed:
                await ws_res.close()
            except InvalidMessage as err:
                if ip in self.subscriptions:
                    _LOGGER.error("Invalid Message from known host %s: %s", ip, err)
                else:
                    _LOGGER.debug("Invalid Message from unknown host %s: %s", ip, err)
            else:
                if ip in self.subscriptions:
                    _LOGGER.debug("Calling WsRPC message update for device %s", ip)
                    self.subscriptions[ip](frame)

        _LOGGER.debug("Websocket server connection from %s closed", ip)
        return ws_res

    def subscribe_updates(self, ip: str, message_received: Callable) -> Callable:
        """Subscribe to received updates."""
        _LOGGER.debug("Adding device %s to WsServer message subscriptions", ip)
        self.subscriptions[ip] = message_received
        return lambda: self.subscriptions.pop(ip)<|MERGE_RESOLUTION|>--- conflicted
+++ resolved
@@ -298,14 +298,10 @@
                 if msg.type == WSMsgType.PONG:
                     self._schedule_heartbeat()
                     continue
-<<<<<<< HEAD
                 if msg.type == WSMsgType.PING:
                     await self._client.pong(msg.data)
                     continue
-                frame = await receive_json_or_raise(msg)
-=======
                 frame = _receive_json_or_raise(msg)
->>>>>>> ad0cfcdd
                 _LOGGER.debug("recv(%s): %s", self._ip_address, frame)
             except InvalidMessage as err:
                 _LOGGER.error("Invalid Message from host %s: %s", self._ip_address, err)
